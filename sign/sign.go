--- conflicted
+++ resolved
@@ -85,14 +85,13 @@
 		cmd.Args = append(cmd.Args, "--entitlements", opts.Entitlements)
 	}
 
-<<<<<<< HEAD
 	if opts.Deep {
 		cmd.Args = append(cmd.Args, "--deep")
-=======
+	}
+
 	if len(opts.Requirements) > 0 {
 		requirementsString := fmt.Sprintf("-r=%q", opts.Requirements)
 		cmd.Args = append(cmd.Args, requirementsString)
->>>>>>> cd08cd5f
 	}
 
 	// Append the files that we want to sign
